--- conflicted
+++ resolved
@@ -68,13 +68,6 @@
             logger.error(`Message format err: ${err}`);
             await addToFailureQueue(message, err);
           }
-<<<<<<< HEAD
-        } catch (err) {
-          logger.error(`Message format err: ${err}`);
-          handleMessageFailure(message, err);
-        }
-=======
->>>>>>> 6fe75fed
 
           // create transcode request if the file doesn't already exist
           if (jsonBody && jsonBody.filename) {
@@ -87,16 +80,11 @@
                 await storeFile(newFileName);
               } catch (err) {
                 const errString = `Transcoding error: ${err}`;
-<<<<<<< HEAD
-                handleMessageFailure(message, errString);
-              });
-=======
                 await addToFailureQueue(message, errString, jsonBody.filename);
               } finally {
                 transcodeInProgress = false;
               }
             }
->>>>>>> 6fe75fed
           }
           removeFromMessageQueue(message);
         }
@@ -119,17 +107,6 @@
     },
     function(err) {
       if (err) {
-<<<<<<< HEAD
-        const errString = `removeFromMessageQueue error: ${err}`;
-        logger.error(errString);
-        handleMessageFailure(message, errString);
-      }
-    }
-  );
-};
-
-const handleMessageFailure = (message, error) => {
-=======
         logger.error(`removeFromMessageQueue error: ${err}`);
       }
     }
@@ -137,21 +114,13 @@
 };
 
 const addToFailureQueue = async (message, error, filename) => {
->>>>>>> 6fe75fed
   const failureInfo = {
     originalMessage: message,
     error: error ? error.toString() : 'unknown',
     filename
   };
-<<<<<<< HEAD
-  logger.error(`Failed message: ${failureInfo.error}`);
-  if (failureQueueURL) {
-    failQueue.add(failureInfo);
-  }
-=======
   logger.debug(`Adding item to failure queue: ${failureInfo.error}`);
   await failQueue.add(failureInfo);
->>>>>>> 6fe75fed
 };
 
 /*
@@ -299,12 +268,9 @@
 /* start the message loop */
 logger.debug(`Message queue: ${messageQueueURL}`);
 logger.debug(`Failure queue: ${failureQueueURL}`);
-if (!messageQueueURL) {
-  logger.error(`Message queue URL missing. Cannot initialize mesage queue.`);
+if (!messageQueueURL || !failureQueueURL) {
+  logger.error(`Queue URL(s) missing. Cannot initialize mesage queue.`);
 } else {
-  if (!failureQueueURL) {
-    logger.warn(`Failure queue URL missing. Failed events will be discarded.`);
-  }
   logger.info('Starting message loop...');
   receiveMessage();
 }